--- conflicted
+++ resolved
@@ -1,27 +1,12 @@
-<<<<<<< HEAD
-from pprint import pformat
-from django.contrib.admin import AdminSite
 from django.contrib.admin.templatetags.admin_urls import admin_urlname
-from django.contrib.auth.models import User
-from django.contrib.messages.middleware import MessageMiddleware
-from django.core.urlresolvers import reverse
-from django.test import RequestFactory
-from django.test.utils import override_settings  # import location for Django 1.6-
-=======
 from django.contrib.contenttypes.models import ContentType
 from django.utils import six
 
->>>>>>> c00c20b6
 from fluent_contents.models import Placeholder
 from fluent_contents.tests import factories
 from fluent_contents.tests.testapp.admin import PlaceholderFieldTestPageAdmin
-<<<<<<< HEAD
-from fluent_contents.tests.testapp.models import PlaceholderFieldTestPage, RawHtmlTestItem
-from fluent_contents.tests.utils import AppTestCase
-=======
 from fluent_contents.tests.testapp.models import PlaceholderFieldTestPage, RawHtmlTestItem, TimeoutTestItem
 from fluent_contents.tests.utils import AdminTestCase, override_settings
->>>>>>> c00c20b6
 
 
 class AdminTest(AdminTestCase):
@@ -95,51 +80,25 @@
         rawhtmltestitem = placeholder.contentitems.all()[0]
         self.assertEqual(rawhtmltestitem.html, u'<b>foo</b>')
 
-<<<<<<< HEAD
     def test_copy_language_backend(self):
         """
         Testing how the copy button works.
         It calls the ``get_placeholder_data_view`` function.
         """
-        self.admin_site.register(PlaceholderFieldTestPage, PlaceholderFieldTestPageAdmin)
-        modeladmin = self.admin_site._registry[PlaceholderFieldTestPage]
-
         page = factories.create_page()
         placeholder = factories.create_placeholder(page=page)
         item1 = factories.create_content_item(RawHtmlTestItem, placeholder=placeholder, html='AA')
         item2 = factories.create_content_item(RawHtmlTestItem, placeholder=placeholder, html='BB')
 
-        request = self._get_request(admin_urlname(page._meta, 'get_placeholder_data'))
-        data = modeladmin.get_placeholder_data_view(request, page.pk).jsondata
+        request = self.create_admin_request('get', admin_urlname(page._meta, 'get_placeholder_data'))
+        data = self.admin_instance.get_placeholder_data_view(request, page.pk).jsondata
         self.assertEqual(len(data['formset_forms']), 2)
         self.assertEqual(data['formset_forms'][0]['model'], 'RawHtmlTestItem')
         self.assertEqual(data['formset_forms'][0]['contentitem_id'], item1.pk)
         self.assertEqual(data['formset_forms'][1]['contentitem_id'], item2.pk)
         self.assertTrue('AA' in data['formset_forms'][0]['html'])
 
-    def _get_request(self, url, data=None):
-        request = self.factory.post(url, data=data or {})
-        request.csrf_processing_done = True
-        request.session = {}
-        request.user = self.admin_user
-        MessageMiddleware().process_request(request)
-        return request
-
-    def _post_add(self, modeladmin, formdata):
-        opts = modeladmin.opts
-        url = reverse('admin:{0}_{1}_add'.format(*_get_url_format(opts)))
-
-        # Build request
-        # Add properties which middleware would typically do
-        request = self._get_request(url, data=formdata)
-
-        # Make a direct call, circumvents login page.
-        return modeladmin.add_view(request)
-
-    def _get_management_form_data(self, modeladmin):
-=======
     def test_change_page(self):
->>>>>>> c00c20b6
         """
         Testing how the change page works
         """
