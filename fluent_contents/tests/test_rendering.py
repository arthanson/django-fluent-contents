--- conflicted
+++ resolved
@@ -8,17 +8,10 @@
 from fluent_contents.extensions import PluginContext
 from fluent_contents.models import Placeholder, DEFAULT_TIMEOUT
 from fluent_contents.rendering import utils as rendering_utils
-<<<<<<< HEAD
 from fluent_contents.tests import factories
 from fluent_contents.tests.testapp.models import TestPage, RawHtmlTestItem, TimeoutTestItem, OverrideBase, MediaTestItem, \
-    RedirectTestItem
-from fluent_contents.tests.utils import AppTestCase
-=======
-from fluent_contents.tests.factories import create_placeholder, create_content_item
-from fluent_contents.tests.testapp.models import TestPage, RawHtmlTestItem, TimeoutTestItem, OverrideBase, \
-    ContainerTestItem
+    ContainerTestItem, RedirectTestItem
 from fluent_contents.tests.utils import AppTestCase, render_content_items
->>>>>>> c00c20b6
 
 
 class RenderingTests(AppTestCase):
@@ -102,20 +95,17 @@
         context = PluginContext(request)
         self.assertTrue(context.get('csrf_token', None), 'csrf_token not found in context')
         self.assertNotEqual(str(context['csrf_token']), 'NOTPROVIDED', 'csrf_token is NOTPROVIDED')
-<<<<<<< HEAD
-        self.assertTrue('csrfmiddlewaretoken' in template.render(context), 'csrf_token not found in template')
-=======
         self.assertTrue('TEST1TEST2' in template.render(context), 'csrf_token not found in template')
 
     def test_render_children(self):
         """
         Test that rendering items in items works
         """
-        placeholder = create_placeholder()
-        root = create_content_item(ContainerTestItem, placeholder=placeholder, tag='section')
-        col1 = create_content_item(ContainerTestItem, placeholder=placeholder, parent_item=root, tag='div', css_class='col1')
-        col2 = create_content_item(ContainerTestItem, placeholder=placeholder, parent_item=root, tag='div', css_class='col2')
-        item = create_content_item(RawHtmlTestItem, placeholder=placeholder, parent_item=col1, html='AAA')
+        placeholder = factories.create_placeholder()
+        root = factories.create_content_item(ContainerTestItem, placeholder=placeholder, tag='section')
+        col1 = factories.create_content_item(ContainerTestItem, placeholder=placeholder, parent_item=root, tag='div', css_class='col1')
+        col2 = factories.create_content_item(ContainerTestItem, placeholder=placeholder, parent_item=root, tag='div', css_class='col2')
+        item = factories.create_content_item(RawHtmlTestItem, placeholder=placeholder, parent_item=col1, html='AAA')
 
         # Auto fetch contents
         #with self.assertNumQueries(5):  # 2 extra due to polymorphic bug now.
@@ -130,5 +120,4 @@
             self.assertHTMLEqual(
                 render_content_items(placeholder.get_content_items()).html,
                 '<section><div class="col1">AAA</div><div class="col2"></div></section>'
-            )
->>>>>>> c00c20b6
+            )