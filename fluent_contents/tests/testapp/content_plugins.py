from django.http import HttpResponseRedirect
from django.utils.safestring import mark_safe
<<<<<<< HEAD
from fluent_contents.extensions import ContentPlugin, plugin_pool
from fluent_contents.tests.testapp.models import RawHtmlTestItem, TimeoutTestItem, MediaTestItem, RedirectTestItem
=======
from fluent_contents.extensions import ContentPlugin, ContainerPlugin, plugin_pool
from fluent_contents.tests.testapp.models import RawHtmlTestItem, TimeoutTestItem, ContainerTestItem
>>>>>>> c00c20b6


@plugin_pool.register
class RawHtmlTestPlugin(ContentPlugin):
    """
    The most basic "raw HTML" plugin item, for testing.
    """
    model = RawHtmlTestItem

    def render(self, request, instance, **kwargs):
        return mark_safe(instance.html)


@plugin_pool.register
class TimeoutTestPlugin(ContentPlugin):
    """
    Testing a plugin timeout.
    """
    model = TimeoutTestItem
    cache_timeout = 60

    def render(self, request, instance, **kwargs):
        return mark_safe(instance.html)

    def get_render_template(self, request, instance, **kwargs):
        # This is for test_debug_is_method_overwritten()
        return super(TimeoutTestPlugin, self).get_render_template(request, instance, **kwargs)


@plugin_pool.register
<<<<<<< HEAD
class MediaTestPlugin(ContentPlugin):
    """
    Testing a plugin timeout.
    """
    model = MediaTestItem
    render_template = "testapp/media_item.html"

    class FrontendMedia:
        css = {
            'screen': ('testapp/media_item.css',),
        }
        js = (
            'testapp/media_item.js',
        )


@plugin_pool.register
class RedirectTestPlugin(ContentPlugin):
    """
    Testing a plugin timeout.
    """
    model = RedirectTestItem

    def render(self, request, instance, **kwargs):
        # Plugins can issue redirects, for example a contact form plugin.
        # Since this call happens inside a template render, the code flow
        # is interrupted by an exception that is handled in middleware.
        return HttpResponseRedirect('/contact/success/')
=======
class ContainerTestPlugin(ContainerPlugin):
    """
    Testing a plugin timeout.
    """
    model = ContainerTestItem
    render_template = "testapp/containeritem.html"
>>>>>>> c00c20b6
<|MERGE_RESOLUTION|>--- conflicted
+++ resolved
@@ -1,12 +1,7 @@
 from django.http import HttpResponseRedirect
 from django.utils.safestring import mark_safe
-<<<<<<< HEAD
-from fluent_contents.extensions import ContentPlugin, plugin_pool
-from fluent_contents.tests.testapp.models import RawHtmlTestItem, TimeoutTestItem, MediaTestItem, RedirectTestItem
-=======
 from fluent_contents.extensions import ContentPlugin, ContainerPlugin, plugin_pool
-from fluent_contents.tests.testapp.models import RawHtmlTestItem, TimeoutTestItem, ContainerTestItem
->>>>>>> c00c20b6
+from fluent_contents.tests.testapp.models import RawHtmlTestItem, TimeoutTestItem, MediaTestItem, RedirectTestItem, ContainerTestItem
 
 
 @plugin_pool.register
@@ -37,7 +32,6 @@
 
 
 @plugin_pool.register
-<<<<<<< HEAD
 class MediaTestPlugin(ContentPlugin):
     """
     Testing a plugin timeout.
@@ -66,11 +60,12 @@
         # Since this call happens inside a template render, the code flow
         # is interrupted by an exception that is handled in middleware.
         return HttpResponseRedirect('/contact/success/')
-=======
+
+
+@plugin_pool.register
 class ContainerTestPlugin(ContainerPlugin):
     """
     Testing a plugin timeout.
     """
     model = ContainerTestItem
     render_template = "testapp/containeritem.html"
->>>>>>> c00c20b6
