from future.utils import python_2_unicode_compatible
from django.db import models
from fluent_contents.models import ContentItem, ContainerItem, PlaceholderField, PlaceholderRelation, ContentItemRelation, get_parent_language_code


class OverrideBase(object):
    # Needs to be in a different module for our tests.

    def get_render_template(self):
        pass


@python_2_unicode_compatible
class TestPage(models.Model):
    """
    A plain model, for testing placeholders.
    """
    contents = models.TextField("Contents")

    def __str__(self):
        return self.contents

    class Meta:
        app_label = 'testapp'
        verbose_name = "Test page"
        verbose_name_plural = "Test pages"


@python_2_unicode_compatible
class PlaceholderFieldTestPage(models.Model):
    """
    A model with PlaceholderField, for testing,
    """
    title = models.CharField(max_length=200)
    contents = PlaceholderField("field_slot1")

    # The language code is editable for testing.
    # This attribute is read by
    language_code = models.CharField(max_length=10, default='en')

    placeholder_set = PlaceholderRelation()
    contentitem_set = ContentItemRelation()

    class Meta:
        app_label = 'testapp'
        verbose_name = "Test page"
        verbose_name_plural = "Test pages"

    def __str__(self):
        return self.title

assert get_parent_language_code(PlaceholderFieldTestPage(language_code='nl')) == 'nl'


@python_2_unicode_compatible
class RawHtmlTestItem(ContentItem):
    """
    The most basic "raw HTML" content item, for testing.
    """
    html = models.TextField("HTML code")

    class Meta:
        app_label = 'testapp'
        verbose_name = 'Test HTML code'
        verbose_name_plural = 'Test HTML codes'

    def __str__(self):
        return self.html


@python_2_unicode_compatible
class TimeoutTestItem(ContentItem):
    """
    The most basic "raw HTML" content item, for testing.
    """
    html = models.TextField("HTML code")

    class Meta:
        app_label = 'testapp'
        verbose_name = 'Timeout test'
        verbose_name_plural = 'Timeout test'

    def __str__(self):
        return self.html


@python_2_unicode_compatible
<<<<<<< HEAD
class MediaTestItem(ContentItem):
    """
    The most basic "media HTML" content item, for testing.
    """
    html = models.TextField("HTML code")

    class Meta:
        app_label = 'testapp'
        verbose_name = 'Media test'
        verbose_name_plural = 'Media test'

    def __str__(self):
        return self.html


@python_2_unicode_compatible
class RedirectTestItem(ContentItem):
    """
    The most basic "media HTML" content item, for testing.
    """
    html = models.TextField("HTML code")

    class Meta:
        app_label = 'testapp'
        verbose_name = 'Redirect test'
        verbose_name_plural = 'Redirect test'

    def __str__(self):
        return self.html
=======
class ContainerTestItem(ContainerItem):
    """
    The most basic "raw HTML" content item, for testing.
    """
    tag = models.CharField(max_length=20)
    css_class = models.CharField(max_length=200)

    class Meta:
        app_label = 'testapp'
        verbose_name = 'Container test'
        verbose_name_plural = 'Container test'

    def __str__(self):
        return self.tag
>>>>>>> c00c20b6
<|MERGE_RESOLUTION|>--- conflicted
+++ resolved
@@ -85,7 +85,6 @@
 
 
 @python_2_unicode_compatible
-<<<<<<< HEAD
 class MediaTestItem(ContentItem):
     """
     The most basic "media HTML" content item, for testing.
@@ -115,7 +114,9 @@
 
     def __str__(self):
         return self.html
-=======
+
+
+@python_2_unicode_compatible
 class ContainerTestItem(ContainerItem):
     """
     The most basic "raw HTML" content item, for testing.
@@ -129,5 +130,4 @@
         verbose_name_plural = 'Container test'
 
     def __str__(self):
-        return self.tag
->>>>>>> c00c20b6
+        return self.tag