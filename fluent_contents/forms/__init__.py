--- conflicted
+++ resolved
@@ -25,9 +25,6 @@
     # When a page is created, the placeholder_id cannot be filled in yet.
     # Instead, the frontend fills in the placeholder_slot, and the BaseContentItemFormSet
     # will link the placeholder_id afterwards when the placeholder was also created.
-<<<<<<< HEAD
-    placeholder_slot = forms.CharField(widget=forms.HiddenInput(), required=False)
-=======
     placeholder_slot = forms.CharField(widget=forms.HiddenInput(), required=False)
 
     def __init__(self, *args, **kwargs):
@@ -52,5 +49,4 @@
 
     def save(self, commit=True):
         self.instance.clear_cache()   # Make sure the cache is cleared. No matter what instance.save() does.
-        return super(ContentItemForm, self).save(commit)
->>>>>>> c00c20b6
+        return super(ContentItemForm, self).save(commit)