/**
 * This file deals with the internal DOM manipulations within a content placeholder.
 * namely the plugin ("content item types") which are added, reordered, and removed there.
 */
var cp_plugins = {};

(function($){

  var MOVE_SPEED = 200;
  var FLIP_SPEED = 200;

  // Global state
  var has_load_error = false;
  var restore_timer = null;

  // Allow debugging
  var stub = function() {};
  var console = window.console || {'log': stub, 'error': stub};

  // Settings
  var plugin_handlers = {};
  var on_init_callbacks = [];
  var before_layout_callbacks = [];
  var is_first_layout = true;


  /**
   * Bind an event handler before the plugins are initialized.
   */
  cp_plugins.on_init = function(callback)
  {
    on_init_callbacks.push(callback);
  }


  /**
   * Bind an event before the final layout is organized.
   * The callback can return true to stop the initialisation of the plugin.
   *
   * At some point, `move_items_to_placeholders()` needs to be called.
   * Either manually, or through some `load_layout()` function.
   */
  cp_plugins.on_init_layout = function(callback)
  {
    before_layout_callbacks.push(callback);
  }


  cp_plugins.init = function()
  {
    $("#content-main > form").submit( cp_plugins.onFormSubmit );

    // Event binding happens using a jQuery delegate, to make our life much easier.
    // Individual content items are bound in enable_pageitem() / disable_pageitem()

    if($.fn.on) {
      // jQuery 1.7+
      $("#content-main")
        .on('click', ".cp-plugin-add-button", cp_plugins.onAddButtonClick )
        .on('click', ".cp-copy-language-controls .cp-copy-button", cp_plugins.onCopyLanguageButtonClick )
        .on('click', ".cp-item-controls .cp-item-up", cp_plugins.onItemUpClick )
        .on('click', ".cp-item-controls .cp-item-down", cp_plugins.onItemDownClick )
        .on('click', ".cp-item-controls .cp-item-move", cp_plugins.onItemMoveClick )
        .on('click', ".cp-item-controls .cp-item-delete a", cp_plugins.onDeleteClick );
    }
    else {
      $(".cp-plugin-add-button").live( 'click', cp_plugins.onAddButtonClick );
      $(".cp-copy-language-controls .cp-copy-button").live( 'click', cp_plugins.onCopyLanguageButtonClick );
      $(".cp-item-controls .cp-item-up").live( 'click', cp_plugins.onItemUpClick );
      $(".cp-item-controls .cp-item-down").live( 'click', cp_plugins.onItemDownClick );
      $(".cp-item-controls .cp-item-move").live( 'click', cp_plugins.onItemMoveClick );
      $(".cp-item-controls .cp-item-delete a").live( 'click', cp_plugins.onDeleteClick );
    }

    // Allow plugins to initialize
    cp_plugins._init_view_handlers();
  }


  cp_plugins.post_init = function()
  {
    // Allow external code to change the layout tabs
    // hence delaying the initialisation.
    for( var i = 0; i < before_layout_callbacks.length; i++ )
    {
      if( before_layout_callbacks[i]() )
      {
        console.log('cp_plugins.post_init() - skipped, waiting for layout.');
        return;
      }
    }

    // Do normal initialisation
    cp_plugins.move_items_to_placeholders();
    cp_plugins.init_placeholders();
<<<<<<< HEAD
=======
  }


  /**
   * Initialize additional event binding for the placeholders.
   */
  cp_plugins.init_placeholders = function()
  {
    var $content_roots = $(".cp-content");
    $content_roots.each(_init_sortable);
  }
  
  cp_plugins.init_placeholder = function($placeholder)
  {
    var $content_roots = $placeholder.find(".cp-content");
    $content_roots.each(_init_sortable);
  }
  
  cp_plugins.unload_placeholders = function($all_placeholders)
  {
    $all_placeholders.find(".cp-content").each(function(i, element){
      var sortable = $(element).data('sortable');
      if(sortable) {
        sortable.destroy();
      }
    })
>>>>>>> c00c20b6
  }

  function _init_sortable(index, element)
  {
    var sortable = Sortable.create(element, {
      animation: 150,
      draggable: ".inline-related",  // blocks to drag
      handle: ".cp-formset-item-title",  // the top row
      filter: ".p-item-controls",  // exclude top buttons
      group: "global",
      scroll: true,

      onStart: function(event) {
        // TinyMCE breaks when taken out of the DOM,
        // so disable it and enforce a height for more fluid animations.
        var $fs_item = $(event.item);
        cp_plugins._fixate_item_height($fs_item);
        cp_plugins.disable_pageitem($(event.item), true);
      },
      onEnd: function (event) {
        var $fs_item = $(event.item);
        cp_plugins.enable_pageitem($fs_item, true);
        cp_plugins._restore_item_height($fs_item);
      },
      onUpdate: function (event){
        var $fs_item = $(event.item);
        var pane = cp_data.get_placeholder_pane_for_item($fs_item);
        cp_plugins.update_sort_order(pane);
      }
    });

    $(this).data('sortable', sortable);
  }

  /**
<<<<<<< HEAD
   * Initialize additional event binding for the placeholders.
   */
  cp_plugins.init_placeholders = function() {
    var $content_roots = $(".cp-content");
    $content_roots.each(_init_sortable);
  }
  
  cp_plugins.init_placeholder = function($placeholder) {
    var $content_roots = $placeholder.find(".cp-content");
    $content_roots.each(_init_sortable);
  }
  
  cp_plugins.unload_placeholders = function($all_placeholders) {
    $all_placeholders.find(".cp-content").each(function(i, element){
      var sortable = $(element).data('sortable');
      if(sortable) {
        sortable.destroy();
      }
    })
  }

  function _init_sortable(index, element) {
    var sortable = Sortable.create(element, {
      animation: FLIP_SPEED,
      draggable: ".inline-related",
      handle: ".cp-formset-item-title",
      filter: ".p-item-controls",
      scroll: true,
      scrollSensitivity: 100,
      scrollSpeed: 20,
      //group: "",
      onStart: function(event) {
        // TinyMCE breaks when taken out of the DOM, so
        var $fs_item = $(event.item);
        cp_plugins._fixate_item_height($fs_item);
        cp_plugins.disable_pageitem($fs_item, true);
      },
      onEnd: function (event) {
        var $fs_item = $(event.item);
        cp_plugins.enable_pageitem($fs_item, true);
        cp_plugins._restore_item_height($fs_item);
      },
      onUpdate: function (event){
        var $fs_item = $(event.item);
        var pane = cp_data.get_placeholder_pane_for_item($fs_item);
        cp_plugins.update_sort_order(pane);
      }
    });

    $(this).data('sortable', sortable);
  }

  /**
=======
>>>>>>> c00c20b6
   * This is the starting signal after all tabs or placeholders are created.
   * Move all formset items to their appropriate tabs.
   * The tab is selected based on template key, and role.
   */
  cp_plugins.move_items_to_placeholders = function()
  {
    // Count number of seen tabs per role.
    var roles_seen = {};
    var placeholders = cp_data.get_placeholders();
    if(placeholders == null) {
      console.error("Placeholders are not defined. Is the proper PlaceholderFieldAdmin/PlaceholderEditorAdmin class used?")
      return;
    }
    for(var i = 0; i < placeholders.length; i++)
      roles_seen[placeholders[i].role] = 0;

    // Move all items to the tabs.
    // TODO: direct access to dom_placeholder data, should be cleaned up.
    // The DOM placeholders holds the desired layout of all items.
    // Depending on the current layout, it placeholder pane can be found, or needs to be migrated.
    for(var placeholder_slot in cp_data.dom_placeholders)
    {
      if(! cp_data.dom_placeholders.hasOwnProperty(placeholder_slot))
        continue;

      var dom_placeholder = cp_data.dom_placeholders[placeholder_slot];
      var last_role_occurance =  ++roles_seen[dom_placeholder.role];
      if( dom_placeholder.items.length == 0)
        continue;

      // Fill the tab
      var pane = cp_plugins.get_new_placeholder_pane(dom_placeholder, last_role_occurance);
      cp_plugins.move_items_to_pane(dom_placeholder, pane);
    }

    // Initialisation completed!
    if( is_first_layout )
    {
      console.log("Initialized editor, placeholders=", cp_data.get_placeholders(), " contentitems=", cp_data.contentitem_metadata.child_inlines);
      is_first_layout = false;
    }
  }


  /**
   * Find the new placeholder where the contents can be displayed.
   */
  cp_plugins.get_new_placeholder_pane = function(dom_placeholder, last_known_nr)
  {
    var pane;
    var isExpiredTab = window.cp_tabs ? cp_tabs.is_expired_tab : function(node) { return false; };

    // Option 1. Find identical placeholder by slot name.
    var placeholder = cp_data.get_placeholder_by_slot(dom_placeholder.slot);
    if( placeholder )
    {
      // Option 1. Find by slot name,
      pane = cp_data.get_placeholder_pane(placeholder);
      if( pane && ! isExpiredTab(pane.root) )
        return pane;
    }

    // Option 2. Find a good substitude candidate, the last placeholder which was used for the same role.
    var altplaceholder = cp_data.get_placeholder_for_role(dom_placeholder.role, last_known_nr);
    if( altplaceholder )
    {
      pane = cp_data.get_placeholder_pane(altplaceholder);
      if( pane && ! isExpiredTab(pane.root) )
      {
        console.log("Using placeholder '" + altplaceholder.slot + "' as fallback for item from placeholder '" + dom_placeholder.slot + "'.");
        return pane;
      }
    }

    // Option 3: If there is only one placeholder, that can be used.
    // This is typically the case for the PlaceholderField() object at the page.
    var single_placeholder = cp_data.get_single_placeholder();
    if( single_placeholder )
    {
      pane = cp_data.get_placeholder_pane(single_placeholder);
      if( pane && ! isExpiredTab(pane.root) )
      {
        console.log("Using single placeholder '" + single_placeholder.slot + "' as fallback for item from placeholder '" + dom_placeholder.slot + "'.");
        return pane;
      }
    }

    // Option 4. Open a "lost+found" tab.
    // NOTE: not really a clean solution, needs a better (public) API for this (cp_tabs is optional).
    if( window.cp_tabs )
    {
      pane = cp_tabs.get_fallback_pane();
      if( pane )
      {
        console.log("Using orphaned tab as fallback for item from placeholder '" + dom_placeholder.slot + "'.");
        return pane;
      }
    }

    throw new Error("No placeholder pane for placeholder: " + dom_placeholder.slot + " (role: " + dom_placeholder.role + ")");
  }


  /**
   * Move the items of one placeholder to the given tab.
   */
  cp_plugins.move_items_to_pane = function(dom_placeholder, pane)
  {
    if( !pane || pane.content.length == 0)
    {
      if( window.console )
        window.console.error("Invalid tab, missing tab-content: ", pane);
      return;
    }

    console.log("move_items_to_pane:", dom_placeholder, pane);

    // Reorder in accordance to the sorting order.
    cp_plugins._sort_items( dom_placeholder.items );

    // Move all items to that tab.
    // Restore item values upon restoring fields.
    for(var i = 0; i < dom_placeholder.items.length; i++)
    {
      var $fs_item = dom_placeholder.items[i];
      dom_placeholder.items[i] = cp_plugins._move_item_to( $fs_item, function _move_to_pane($fs_item)
      {
        pane.content.append($fs_item);

        // Update the placeholder-id.
        // Note this will not update the dom_placeholders,
        // hence the item will move back when the original layout is restored.
        if( pane.placeholder )
          cp_plugins._set_pageitem_data($fs_item, pane.placeholder, i);
      });
    }

    if( dom_placeholder.items.length )
      pane.empty_message.hide();
  }


  /**
   * Move an item to a new place.
   */
  cp_plugins._move_item_to = function( $fs_item, add_action, uses_promise )
  {
    var itemId = $fs_item.attr("id");
<<<<<<< HEAD
    var values;

    // Prepare for moving/removing
    var beforeMove = function() {
      cp_plugins.disable_pageitem($fs_item);   // needed for WYSIWYG editors!
      values = cp_plugins._get_input_values($fs_item);
    };

    var afterMove = function() {
      // Fetch the node reference as it was added to the DOM.
      $fs_item = $("#" + itemId);

      // Re-enable the item
      cp_plugins._set_input_values($fs_item, values);
      cp_plugins.enable_pageitem($fs_item);
      return $fs_item;
    };

    if(! uses_promise) {
      beforeMove();
      add_action( $fs_item );
      $fs_item = afterMove();
    }
    else {
      add_action($fs_item, beforeMove, afterMove);
    }
=======

    // Don't restore the special fields,
    // The add_action could move the formset item, and this update it.
    var ignoreFields = ['placeholder', 'placeholder_slot', 'sort_order', 'DELETE'];
    var ignoreTest = function(name) { return $.inArray(name.substring(name.lastIndexOf('-')+1), ignoreFields) != -1; };

    // Remove the item.
    cp_plugins.disable_pageitem($fs_item, true);   // needed for WYSIWYG editors!
    var values = cp_plugins._get_input_values($fs_item, ignoreTest);
    add_action( $fs_item );

    // Fetch the node reference as it was added to the DOM.
    $fs_item = $("#" + itemId);

    // Re-enable the item
    cp_plugins._set_input_values($fs_item, values, ignoreTest);
    cp_plugins.enable_pageitem($fs_item, true);
>>>>>>> c00c20b6

    // Return to allow updating the administration
    return $fs_item;
  }


  cp_plugins._get_input_values = function($root)
  {
    // Don't restore the special fields,
    // The add_action could move the formset item, and this update it.
    var ignoreFields = ['placeholder', 'placeholder_slot', 'sort_order', 'DELETE'];
    var isIgnoredField = function(name) { return $.inArray(name.substring(name.lastIndexOf('-')+1), ignoreFields) != -1; };

    var $inputs = $root.find(":input");
    var values = {};
    for(var i = 0; i < $inputs.length; i++)
    {
      var $input = $inputs.eq(i)
        , id = $input.attr("id") || $input.attr("name")  // multiple input checkbox has one name, but different IDs
        , input_type = $input[0].type;
      if((input_type == 'radio' || input_type == 'checkbox') && !$input[0].checked)
        continue;

      if( !isIgnoredField(name) )
        values[id] = $input.val();
    }

    return values;
  }


  cp_plugins._set_input_values = function($root, values)
  {
    // Don't restore the special fields,
    // The add_action could move the formset item, and this update it.
    var ignoreFields = ['placeholder', 'placeholder_slot', 'sort_order', 'DELETE'];
    var isIgnoredField = function(name) { return $.inArray(name.substring(name.lastIndexOf('-')+1), ignoreFields) != -1; };

    var $inputs = $root.find(":input");
    for(var i = 0; i < $inputs.length; i++)
    {
      var $input = $inputs.eq(i)
        , id = $input.attr("id") || $input.attr("name");

      if( values.hasOwnProperty(id) && !isIgnoredField(id) )
      {
        var value = values[id];
        cp_plugins._set_input_value($input, value);
      }
    }
  }


  cp_plugins._set_input_value = function($input, value)
  {
    var input_type = $input[0].type;
    if( input_type == 'radio' || input_type == 'checkbox' )
    {
      $input[0].checked = ($input[0].value == value);
    }
    else
    {
      if(value == null)
        $input.removeAttr('value');
      else
        $input.val(value);
    }
  }


  // -------- Add plugin feature ------

  /**
   * Add plugin click
   */
  cp_plugins.onAddButtonClick = function(event)
  {
    var $add_button = $(event.target);
    var placeholder_key = $add_button.attr("data-placeholder-slot");  // TODO: use ID?
    var model_name = $add_button.siblings("select").val();
    cp_plugins.add_formset_item( placeholder_key, model_name );
  }


  /**
   * Add an item to a tab.
   */
  cp_plugins.add_formset_item = function( placeholder_slot, model_name, options )
  {
    options = options || {};

    // The Django admin/media/js/inlines.js API is not public, or easy to use.
    // Recoded the inline model dynamics.

    // Get objects
    var inline_meta = cp_data.get_contentitem_metadata_by_type(model_name);
    var group_prefix = cp_data.get_group_prefix();
    var placeholder = cp_data.get_placeholder_by_slot(placeholder_slot);
    var dom_placeholder = cp_data.get_or_create_dom_placeholder(placeholder);

    // Get DOM items
    var pane  = cp_data.get_placeholder_pane(placeholder);
    var total = $("#" + group_prefix + "-TOTAL_FORMS")[0];

    // Clone the item.
    var new_index = total.value;
<<<<<<< HEAD
    var item_id   = inline_meta.prefix + "-" + new_index;
    if (options.get_html) {
        var newhtml = options.get_html(inline_meta, new_index);   // hook
        var $newitem = $(newhtml);
    } else {
        // Clone template with `true` arg to include event listeners and use
        // Django admin's `django.jQuery` on which events were defined.
        var $newitem = django.jQuery(inline_meta.item_template).clone(true);
    }
    $newitem.removeClass("empty-form").attr("id", item_id);

    // Replace "__prefix__" variable placeholder in all attrs with new index
    // Based on http://stackoverflow.com/a/14645827/4970
    $newitem.find("*").each(function() {
        var $elem = $(this);
        $.each(this.attributes, function() {
            if (this.specified) {
                $elem.attr(this.name, this.value.replace(/__prefix__/, new_index));
            }
        });
    });
=======
    var item_id   = cp_data.get_field_prefix(new_index);
    var newhtml   = options.get_html
                  ? options.get_html(inline_meta, new_index)   // hook
                  : inline_meta.item_template.get_outerHtml().replace(/__prefix__/g, new_index);
    var $newitem  = $(newhtml).removeClass("empty-form").attr("id", item_id);
>>>>>>> c00c20b6

    // Add it
    pane.content.append($newitem);
    pane.empty_message.hide();

    var $fs_item = $("#" + item_id);
    if( $fs_item.length == 0 )
      throw new Error("New FormSetItem not found: #" + item_id);

    // Update administration
    dom_placeholder.items.push($fs_item);
    total.value++;

    // Configure it
    cp_plugins._set_pageitem_data($fs_item, placeholder, new_index);
    cp_plugins.enable_pageitem($fs_item, false);
    cp_plugins.update_sort_order(pane);  // Not required, but keep the form state consistent all the time.
    if(options.on_post_add) options.on_post_add($fs_item);
  }


  cp_plugins._set_pageitem_data = function($fs_item, placeholder, new_sort_index)
  {
    var field_prefix = cp_plugins._get_field_prefix($fs_item);
    $("#" + field_prefix + "-placeholder").val(placeholder.id);
    $("#" + field_prefix + "-placeholder_slot").val(placeholder.slot);
    $("#" + field_prefix + "-sort_order").val(new_sort_index);
  }


  cp_plugins._get_field_prefix = function($fs_item)
  {
    // Currently redetermining group_prefix, avoid letting fs_item to go out of sync with different call paths.
    var current_item = cp_data.get_inline_formset_item_info($fs_item);
    var group_prefix = cp_data.get_group_prefix();
    return group_prefix + "-" + current_item.index;
  }


  // -------- Moving and sorting plugins ------


  cp_plugins.onItemUpClick = function(event)
  {
    event.preventDefault();
    cp_plugins.swap_formset_item(event.target, true);
  }


  cp_plugins.onItemMoveClick = function(event)
  {
    event.preventDefault();
    event.stopPropagation();
    cp_plugins._show_move_popup(event.target);
  }


  cp_plugins.onItemDownClick = function(event)
  {
    event.preventDefault();
    cp_plugins.swap_formset_item(event.target, false);
  }


  cp_plugins.swap_formset_item = function(child_node, isUp)
  {
    var current_item = cp_data.get_inline_formset_item_info(child_node);
    var $fs_item = current_item.fs_item;

    // Get next/previous item
    var relative = $fs_item[isUp ? 'prev' : 'next']("div");
    if(!relative.length) return;

    // Calculate animation
    var fs_height = $fs_item.height();
    var relative_height = relative.height();
    var fs_move_dist = isUp? -relative_height : relative_height;
    var relative_move_dist = isUp? fs_height : -fs_height;

    $fs_item.css({"z-index": 1000});

    var _moveUpDown = function(fs_item, beforeMove, afterMove) {
      var anim1 = fs_item.animate({top: fs_move_dist+"px"}, MOVE_SPEED);
      var anim2 = relative.animate({top: relative_move_dist+"px"}, MOVE_SPEED);

      return $.when(anim1, anim2).done(function() {
        // Only at the moment supreme, disable editor, swap DOM elements and restore editor.
        cp_plugins._fixate_item_height($fs_item);
        beforeMove();
        fs_item[isUp ? 'insertBefore' : 'insertAfter'](relative);
        afterMove();
        cp_plugins._restore_item_height($fs_item);

        // Reset DOM positions
        fs_item.css({'top': '0px', 'z-index': 'auto'});
        relative.css('top', '0px');
      });
    };

    $fs_item = cp_plugins._move_item_to( $fs_item, _moveUpDown, true );
  }


  cp_plugins.move_item_to_placeholder = function(child_node, slot)
  {
    var dominfo = cp_data.get_formset_dom_info(child_node);
    var current_item = cp_data.get_inline_formset_item_info(child_node);  // childnode is likely already a current_item object.
    var $fs_item = current_item.fs_item;

    var old_pane = cp_data.get_placeholder_pane_for_item($fs_item);
    var old_slot = old_pane.is_orphaned ? '__orphaned__' : dominfo.placeholder_slot;
    var old_placeholder = cp_data.get_placeholder_by_slot(old_slot);
    var new_placeholder = cp_data.get_placeholder_by_slot(slot);
    var dom_placeholder = cp_data.get_or_create_dom_placeholder(new_placeholder);
    var new_pane = cp_data.get_placeholder_pane(new_placeholder);

    // Move formset item
    $fs_item = cp_plugins._move_item_to( $fs_item, function(fs_item) { new_pane.content.append(fs_item); } );
    var last_index = cp_plugins.update_sort_order(new_pane);
    cp_plugins._set_pageitem_data($fs_item, new_placeholder, last_index);

    // Move to proper dom placeholder list.
    // dom_placeholder is currently not accurate, behaves more like "desired placeholder".
    if( old_placeholder ) cp_data.remove_dom_item(old_placeholder.slot, current_item);
    dom_placeholder.items.push($fs_item);

    // Update placeholders + hide popup
    new_pane.empty_message.hide();
    cp_plugins._check_empty_pane(old_pane);
    cp_plugins._hide_move_popup(null);
  }


  cp_plugins._show_move_popup = function(child_node)
  {
    var current_item = cp_data.get_inline_formset_item_info(child_node);
    var dominfo      = cp_data.get_formset_dom_info(current_item);
    var placeholders = cp_data.get_placeholders();

    // Build popup HTML
    var html = '<p>Move to</p><ul>';
    for( var i = 0; i < placeholders.length; i++ )
    {
      var placeholder = placeholders[i];
      if( (placeholder.id && placeholder.id == dominfo.placeholder_id)
       || (placeholder.slot && placeholder.slot == dominfo.placeholder_slot) )
        continue;

      html += '<li><a href="#' + placeholder.slot + '">' + placeholder.title + '</a></li>';
    }
    html += '</ul>';
    $("body").append('<div id="cp-move-popup">' + html + '</div>');

    // Set position
    var $window = $(window);
    var $child_node = $(child_node);
    var pos = $child_node.offset();
    var $popup = $("#cp-move-popup");
    var oldJquery = !$.fn.on;  // assume that 1.7 has the bug fixed.
    $popup.offset({
      left: parseInt(pos.left) - $popup.width() + 18 + (oldJquery ? $window.scrollLeft() : 0),
      top: parseInt(pos.top) + $child_node.height() + 2 + (oldJquery ? $window.scrollTop() : 0)
    });

    // Configure clicks
    $popup.find('a').click(function(event){
      event.preventDefault();
      var slot = event.target.href;
      slot = slot.substring(slot.indexOf('#') + 1);
      cp_plugins.move_item_to_placeholder(current_item, slot);
    });

    $(document).click(cp_plugins._hide_move_popup);

    // Show!
    $popup.fadeIn(150);
  }

  cp_plugins._hide_move_popup = function(event)
  {
    if( event && $(event.target).closest('#cp-move-popup').length ) return;
    $("#cp-move-popup").remove();
    $(document).unbind('click', cp_plugins._hide_move_popup);
  }


  cp_plugins._fixate_item_height = function($fs_item)
  {
    // Avoid height flashes by fixating height
    clearTimeout( restore_timer );
    var $tabmain = $("#cp-tabmain");   // FIXME: this breaks encapsulation of the tabbar control. Yet it is pretty easy this way.
    $tabmain.css("height", $tabmain.height() + "px");
    $fs_item.css("height", $fs_item.height() + "px");
  }


  cp_plugins._restore_item_height = function($fs_item)
  {
    // Give more then enough time for the YUI editor to restore.
    // The height won't be changed within 2 seconds at all.
    var $tabmain = $("#cp-tabmain");   // FIXME: this breaks encapsulation of the tabbar control. Yet it is pretty easy this way.
    restore_timer = setTimeout(function() {
      $fs_item.css("height", '');
      $tabmain.css("height", '');
    }, 500);
  }


  cp_plugins.onFormSubmit = function(event)
  {
    // The form state should be consistent all the time,
    // but to be sure, update the sort ordering.
    var panes = cp_data.get_placeholder_panes();
    for(var i = 0; i < panes.length; i++)
    {
      cp_plugins.update_sort_order(panes[i]);
    }

    // Validate
    for(var i = 0; i < panes.length; i++)
    {
      if( ! cp_plugins.validate_placeholder_forms(panes[i]) )
      {
        alert("Internal CMS error: error in placeholder data found. Not saving results");
        event.preventDefault();
        return false;
      }
    }
  }


  cp_plugins.update_sort_order = function(tab)
  {
    // Can just assign the order in which it exists in the DOM.
    var sort_order = tab.content.find("input[id$=-sort_order]");
    for(var i = 0; i < sort_order.length; i++)
    {
      sort_order[i].value = i;
    }
    return i - 1;
  }


  cp_plugins.validate_placeholder_forms = function(tab)
  {
    var desired_id = tab.placeholder.id;
    var desired_slot = tab.placeholder.slot;
    var $inputs = tab.content.find('input[type=hidden]');
    var $ids = $inputs.filter('[id$=-placeholder]');
    var $slots = $inputs.filter('[id$=-placeholder_slot]');
    if( $ids.length != $slots.length )
      return false;

    for( var i = 0; i < $ids.length; i++ )
    {
      var id = $ids[i].value, slot = $slots[i].value;
      if( id != desired_id || (slot != desired_slot && !(slot == '' && id)) )
        return false;
    }
    return true;
  }


  cp_plugins._sort_items = function($items)
  {
    // The sort_order field is likely top-level, but the fieldset html can place it anywhere.
    for( var i = 0; i < $items.length; i++ )
    {
      var $fs_item = $items[i];
      $fs_item._sort_order = parseInt($fs_item.find("input[id$=-sort_order]:first").val());
    }

    $items.sort(function(a, b) { return a._sort_order - b._sort_order; });
  }



  // -------- Copy languages ------

  cp_plugins.onCopyLanguageButtonClick = function(event)
  {
    var $button = $(event.target);
    var language_code = $button.siblings('select').val();
    var placeholder_slot = $button.attr('data-placeholder-slot');
    var url = $('.inline-placeholder-group').attr('data-get-placeholder-data-url');
    $.ajax({
      url: url,
      dataType: 'json',
      data: 'language=' + language_code,
      success: function(data, textStatus, xhr)
      {
        // Ask to update the tabs!
        if(data.success)
          cp_plugins.load_formset_data(data, placeholder_slot);
        else
          alert("Internal CMS error: failed to fetch site data!");
      },
      error: function(xhr, textStatus, ex)
      {
        alert("Internal CMS error: failed to fetch site data!");    // can't yet rely on $.ajaxError
      }
    });
  }


  cp_plugins.load_formset_data = function(data, match_placeholder_slot)
  {
    for (var i = 0; i < data.formset_forms.length; i++) {
      // Each item is stored as basic formdata
      // and generated HTML.
      var itemdata = data.formset_forms[i];
      if(match_placeholder_slot && itemdata.placeholder_slot != match_placeholder_slot)
        continue;

      // Replace the server-side generated prefix,
      // as this clearly won't be the same as what we'll generate client-side.
      var field_prefix = cp_data.get_field_prefix('');
      var re_old_prefix = new RegExp(field_prefix, 'g');

      cp_plugins.add_formset_item(itemdata.placeholder_slot, itemdata.model, {
        'get_html': function(inline_meta, new_index) {
          // Use the server-side provided HTML, which has fields filled in
          // with all template-styling handled. It's a literal copy of the edit page.
          var new_prefix = cp_data.get_field_prefix(new_index) + "-";
          var new_formfields = itemdata.html.replace(re_old_prefix, new_prefix);

          // Take the original template, replace the contents of the 'cp-formset-item-fields' block.
          var orig_html = inline_meta.item_template.get_outerHtml().replace(/__prefix__/g, new_index);
          var $orig_html = $(orig_html);
          $orig_html.find('.cp-formset-item-fields').empty().html(new_formfields);
          return $orig_html;
        },
        'on_post_add': function($fs_item) {
          // Trigger a change() event for radio fields.
          // This fixes the django-any-urlfield display.
          $fs_item.find('input[type=radio]:checked').change();
        }
      });
    }
  }



  // -------- Delete plugin ------


  /**
   * Delete item click
   */
  cp_plugins.onDeleteClick = function(event)
  {
    event.preventDefault();
    cp_plugins.remove_formset_item(event.target);
  }


  cp_plugins.remove_formset_item = function(child_node)
  {
    // Get dom info
    var current_item = cp_data.get_inline_formset_item_info(child_node);
    var dominfo      = cp_data.get_formset_dom_info(current_item);
    var pane         = cp_data.get_placeholder_pane_for_item(current_item.fs_item);

    // Get administration
    // dominfo slot is always filled in, id may be unknown yet.
    var placeholder  = null;
    var total_count  = parseInt(dominfo.total_forms.value);
    if( dominfo.placeholder_slot )   // could be orphaned tab
      placeholder = cp_data.get_placeholder_by_slot( dominfo.placeholder_slot );

    // Final check
    if( dominfo.id_field.length == 0 )
      throw new Error("ID field not found for deleting objects!");

    // Disable item, wysiwyg, etc..
    current_item.fs_item.css("height", current_item.fs_item.height() + "px");  // Fixate height, less redrawing.
    cp_plugins.disable_pageitem(current_item.fs_item, false);

    // In case there is a delete checkbox, save it.
    if( dominfo.delete_checkbox.length )
    {
      var id_field = dominfo.id_field.remove().insertAfter(dominfo.total_forms);
      dominfo.delete_checkbox.attr('checked', true).remove().insertAfter(dominfo.total_forms);
    }
    else
    {
      // Newly added item, renumber in reverse order
      for( var i = current_item.index + 1; i < total_count; i++ )
      {
        var $fs_item = $("#" + current_item.prefix + "-" + i);
        cp_admin.renumber_formset_item($fs_item, current_item.prefix, i - 1);
      }

      dominfo.total_forms.value--;
    }

    // And remove item
    current_item.fs_item.remove();

    // Remove from node list, if all removed
    if( placeholder )
    {
      // TODO: currently ignoring return value. dom_placeholder is currently not accurate, behaves more like "desired placeholder".
      // TODO: deal with orphaned items, might exist somewhere in the dom_placeholder administration.
      cp_data.remove_dom_item(placeholder.slot, current_item);
    }

    // Show empty tab message
    cp_plugins._check_empty_pane(pane);
    if( window.cp_tabs )
      cp_tabs.update_empty_message();
  }


  cp_plugins._check_empty_pane = function(pane)
  {
    if( pane.content.children('.inline-related').length == 0 )
    {
      pane.empty_message.show();

      // Orphaned tab?
      if( pane.placeholder == null && window.cp_tabs )
      {
        cp_tabs.hide_fallback_pane();
      }
    }
  }


  // -------- Page item scripts ------

  /**
   * Register a class which can update the appearance of a plugin
   * when it is loaded in the DOM tree.
   */
  cp_plugins.register_view_handler = function(model_typename, view_handler)
  {
    var typename = model_typename;
    if( plugin_handlers[ typename ] )
      throw new Error("Plugin already registered: " + typename);
    //if( cp_data.get_formset_itemtype( typename ) == null )
    //  throw new Error("Plugin Model type unknown: " + typename);

    plugin_handlers[ typename ] = view_handler;
  }

  cp_plugins._init_view_handlers = function()
  {
    // Allow a global initialization (e.g. have a script that handles things for multiple plugins)
    for( var i = 0; i < on_init_callbacks.length; i++ )
    {
      on_init_callbacks[i]();
    }

    // Offer plugin view handlers a change to initialize after the placeholder editor is loaded, but before the items are moved.
    var $formset_group = $("#" + cp_data.get_field_prefix("group"));
    for( var model_name in plugin_handlers )
    {
      if( plugin_handlers.hasOwnProperty(model_name) && plugin_handlers[model_name].initialize )
      {
        var item_meta = cp_data.get_contentitem_metadata_by_type(model_name);
        plugin_handlers[model_name].initialize($formset_group);
      }
    }
  }


  cp_plugins.get_view_handler = function($fs_item)
  {
    var itemdata = cp_data.get_inline_formset_item_info($fs_item);
    return plugin_handlers[ itemdata.type ];
  }


  /**
   * Configure the event bindings for a content item.
   */
  cp_plugins.enable_pageitem = function($fs_item, is_move)
  {
    // Default actions:
    cp_widgets.enable_wysiwyg($fs_item);

    // Custom view handler
    var view_handler = cp_plugins.get_view_handler($fs_item);
    if( view_handler ) view_handler.enable($fs_item);
  }


  /**
   * Remove the revent bindings for a content item.
   */
  cp_plugins.disable_pageitem = function($fs_item, is_move)
  {
    // Default actions:
    cp_widgets.disable_wysiwyg($fs_item);

    // Custom code
    var view_handler = cp_plugins.get_view_handler($fs_item);
    if( view_handler ) view_handler.disable($fs_item);
  }

})(window.jQuery || django.jQuery);<|MERGE_RESOLUTION|>--- conflicted
+++ resolved
@@ -93,8 +93,6 @@
     // Do normal initialisation
     cp_plugins.move_items_to_placeholders();
     cp_plugins.init_placeholders();
-<<<<<<< HEAD
-=======
   }
 
 
@@ -121,65 +119,10 @@
         sortable.destroy();
       }
     })
->>>>>>> c00c20b6
   }
 
   function _init_sortable(index, element)
   {
-    var sortable = Sortable.create(element, {
-      animation: 150,
-      draggable: ".inline-related",  // blocks to drag
-      handle: ".cp-formset-item-title",  // the top row
-      filter: ".p-item-controls",  // exclude top buttons
-      group: "global",
-      scroll: true,
-
-      onStart: function(event) {
-        // TinyMCE breaks when taken out of the DOM,
-        // so disable it and enforce a height for more fluid animations.
-        var $fs_item = $(event.item);
-        cp_plugins._fixate_item_height($fs_item);
-        cp_plugins.disable_pageitem($(event.item), true);
-      },
-      onEnd: function (event) {
-        var $fs_item = $(event.item);
-        cp_plugins.enable_pageitem($fs_item, true);
-        cp_plugins._restore_item_height($fs_item);
-      },
-      onUpdate: function (event){
-        var $fs_item = $(event.item);
-        var pane = cp_data.get_placeholder_pane_for_item($fs_item);
-        cp_plugins.update_sort_order(pane);
-      }
-    });
-
-    $(this).data('sortable', sortable);
-  }
-
-  /**
-<<<<<<< HEAD
-   * Initialize additional event binding for the placeholders.
-   */
-  cp_plugins.init_placeholders = function() {
-    var $content_roots = $(".cp-content");
-    $content_roots.each(_init_sortable);
-  }
-  
-  cp_plugins.init_placeholder = function($placeholder) {
-    var $content_roots = $placeholder.find(".cp-content");
-    $content_roots.each(_init_sortable);
-  }
-  
-  cp_plugins.unload_placeholders = function($all_placeholders) {
-    $all_placeholders.find(".cp-content").each(function(i, element){
-      var sortable = $(element).data('sortable');
-      if(sortable) {
-        sortable.destroy();
-      }
-    })
-  }
-
-  function _init_sortable(index, element) {
     var sortable = Sortable.create(element, {
       animation: FLIP_SPEED,
       draggable: ".inline-related",
@@ -190,7 +133,8 @@
       scrollSpeed: 20,
       //group: "",
       onStart: function(event) {
-        // TinyMCE breaks when taken out of the DOM, so
+        // TinyMCE breaks when taken out of the DOM,
+        // so disable it and enforce a height for more fluid animations.
         var $fs_item = $(event.item);
         cp_plugins._fixate_item_height($fs_item);
         cp_plugins.disable_pageitem($fs_item, true);
@@ -211,8 +155,6 @@
   }
 
   /**
-=======
->>>>>>> c00c20b6
    * This is the starting signal after all tabs or placeholders are created.
    * Move all formset items to their appropriate tabs.
    * The tab is selected based on template key, and role.
@@ -361,7 +303,6 @@
   cp_plugins._move_item_to = function( $fs_item, add_action, uses_promise )
   {
     var itemId = $fs_item.attr("id");
-<<<<<<< HEAD
     var values;
 
     // Prepare for moving/removing
@@ -388,25 +329,6 @@
     else {
       add_action($fs_item, beforeMove, afterMove);
     }
-=======
-
-    // Don't restore the special fields,
-    // The add_action could move the formset item, and this update it.
-    var ignoreFields = ['placeholder', 'placeholder_slot', 'sort_order', 'DELETE'];
-    var ignoreTest = function(name) { return $.inArray(name.substring(name.lastIndexOf('-')+1), ignoreFields) != -1; };
-
-    // Remove the item.
-    cp_plugins.disable_pageitem($fs_item, true);   // needed for WYSIWYG editors!
-    var values = cp_plugins._get_input_values($fs_item, ignoreTest);
-    add_action( $fs_item );
-
-    // Fetch the node reference as it was added to the DOM.
-    $fs_item = $("#" + itemId);
-
-    // Re-enable the item
-    cp_plugins._set_input_values($fs_item, values, ignoreTest);
-    cp_plugins.enable_pageitem($fs_item, true);
->>>>>>> c00c20b6
 
     // Return to allow updating the administration
     return $fs_item;
@@ -513,8 +435,7 @@
 
     // Clone the item.
     var new_index = total.value;
-<<<<<<< HEAD
-    var item_id   = inline_meta.prefix + "-" + new_index;
+    var item_id   = cp_data.get_field_prefix(new_index);
     if (options.get_html) {
         var newhtml = options.get_html(inline_meta, new_index);   // hook
         var $newitem = $(newhtml);
@@ -535,13 +456,6 @@
             }
         });
     });
-=======
-    var item_id   = cp_data.get_field_prefix(new_index);
-    var newhtml   = options.get_html
-                  ? options.get_html(inline_meta, new_index)   // hook
-                  : inline_meta.item_template.get_outerHtml().replace(/__prefix__/g, new_index);
-    var $newitem  = $(newhtml).removeClass("empty-form").attr("id", item_id);
->>>>>>> c00c20b6
 
     // Add it
     pane.content.append($newitem);
