#!/usr/bin/env python
from setuptools import setup, find_packages
from os import path
import codecs
import os
import re
import sys


# When creating the sdist, make sure the django.mo file also exists:
if 'sdist' in sys.argv or 'develop' in sys.argv:
    os.chdir('fluent_contents')
    try:
        from django.core import management
        management.call_command('compilemessages', stdout=sys.stderr, verbosity=1)
    except ImportError:
        if 'sdist' in sys.argv:
            raise
    finally:
        os.chdir('..')


def read(*parts):
    file_path = path.join(path.dirname(__file__), *parts)
    return codecs.open(file_path, encoding='utf-8').read()


def find_version(*parts):
    version_file = read(*parts)
    version_match = re.search(r"^__version__ = ['\"]([^'\"]*)['\"]", version_file, re.M)
    if version_match:
        return str(version_match.group(1))
    raise RuntimeError("Unable to find version string.")


setup(
    name='django-fluent-contents',
    version=find_version('fluent_contents', '__init__.py'),
    license='Apache 2.0',

    install_requires=[
<<<<<<< HEAD
        'django-fluent-utils>=1.2.4',      # DRY utility code
=======
        'django-fluent-utils>=1.2.3',      # DRY utility code
        'django-mptt>=0.5.5',
>>>>>>> c00c20b6
        'django-parler>=1.6.1',            # Needed for Django 1.9 compatibility
        'django-polymorphic>=1.0b1',       # Needed for Django 1.9 compatibility
        'django-polymorphic-tree>=1.2.3',
        'django-tag-parser>=2.1',          # Needed for Django 1.8 compatibility
        'django-template-analyzer>=1.6.1', # Needed for Django 1.9 compatibility + bugfixes
        'future>=0.12.2',
        'six>=1.5.2',
        # Work around https://github.com/html5lib/html5lib-python/issues/189
        'html5lib >= 0.999, != 0.9999, != 1.0b5, != 0.99999, != 1.0b6',
    ],
    requires=[
        'Django (>=1.5)',
    ],
    extras_require = {
        'code': ['Pygments'],
        'disquscommentsarea': ['django-disqus'],
        'formdesignerlink': ['django-form-designer'],
        'markup': ['docutils', 'textile', 'Markdown>=1.7'],
        'oembeditem': ['micawber>=0.3.1', 'beautifulsoup4>=4.3.2'],
        'text': ['django-wysiwyg>=0.7.1'],
        'twitterfeed': ['twitter-text-py>=1.0.3'],
    },
    tests_require = [
        'docutils',
        'textile',
        'Markdown>=1.7',
    ],
    dependency_links = [
        'git+https://github.com/philomat/django-form-designer.git#egg=django-form-designer',
    ],

    description='A widget engine to display various content on Django pages',
    long_description=read('README.rst'),

    author='Diederik van der Boor',
    author_email='opensource@edoburu.nl',

    url='https://github.com/edoburu/django-fluent-contents',
    download_url='https://github.com/edoburu/django-fluent-contents/zipball/master',

    packages=find_packages(exclude=('example*',)),
    include_package_data=True,

    test_suite = 'runtests',
    zip_safe=False,
    classifiers=[
        'Development Status :: 4 - Beta',
        'Environment :: Web Environment',
        'Framework :: Django',
        'Intended Audience :: Developers',
        'License :: OSI Approved :: Apache Software License',
        'Operating System :: OS Independent',
        'Programming Language :: Python',
        'Programming Language :: Python :: 2.6',
        'Programming Language :: Python :: 2.7',
        'Programming Language :: Python :: 3',
        'Programming Language :: Python :: 3.3',
        'Programming Language :: Python :: 3.4',
        'Framework :: Django',
        'Framework :: Django :: 1.5',
        'Framework :: Django :: 1.6',
        'Framework :: Django :: 1.7',
        'Framework :: Django :: 1.8',
        'Framework :: Django :: 1.9',
        'Framework :: Django :: 1.10',
        'Topic :: Internet :: WWW/HTTP',
        'Topic :: Internet :: WWW/HTTP :: Dynamic Content',
        'Topic :: Software Development :: Libraries :: Application Frameworks',
        'Topic :: Software Development :: Libraries :: Python Modules',
    ]
)<|MERGE_RESOLUTION|>--- conflicted
+++ resolved
@@ -39,12 +39,8 @@
     license='Apache 2.0',
 
     install_requires=[
-<<<<<<< HEAD
         'django-fluent-utils>=1.2.4',      # DRY utility code
-=======
-        'django-fluent-utils>=1.2.3',      # DRY utility code
         'django-mptt>=0.5.5',
->>>>>>> c00c20b6
         'django-parler>=1.6.1',            # Needed for Django 1.9 compatibility
         'django-polymorphic>=1.0b1',       # Needed for Django 1.9 compatibility
         'django-polymorphic-tree>=1.2.3',
